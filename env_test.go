--- conflicted
+++ resolved
@@ -2079,68 +2079,6 @@
 	isEqual(t, Issue308Map{"FOO": []string{"BAR", "ZAZ"}}, cfg.Inner)
 }
 
-<<<<<<< HEAD
-func TestIssue298(t *testing.T) {
-	type Test struct {
-		Str string `env:"STR"`
-		Num int    `env:"NUM"`
-	}
-	type ComplexConfig struct {
-		Foo *[]Test `envPrefix:"FOO_"`
-		Bar []Test  `envPrefix:"BAR"`
-		Baz *Test
-	}
-
-	t.Setenv("FOO_0_STR", "f0t")
-	t.Setenv("FOO_0_NUM", "101")
-	t.Setenv("FOO_1_STR", "f1t")
-	t.Setenv("FOO_1_NUM", "111")
-
-	t.Setenv("BAR_0_STR", "b0t")
-	// t.Setenv("BAR_0_NUM", "202") // Not overridden
-	t.Setenv("BAR_1_STR", "b1t")
-	t.Setenv("BAR_1_NUM", "212")
-
-	t.Setenv("STR", "bt")
-	t.Setenv("NUM", "10")
-
-	sample := make([]Test, 1)
-	sample[0].Str = "overridden text"
-	sample[0].Num = 99999999
-	cfg := ComplexConfig{Bar: sample}
-
-	isNoErr(t, Parse(&cfg))
-
-	isEqual(t, "f0t", (*cfg.Foo)[0].Str)
-	isEqual(t, 101, (*cfg.Foo)[0].Num)
-	isEqual(t, "f1t", (*cfg.Foo)[1].Str)
-	isEqual(t, 111, (*cfg.Foo)[1].Num)
-
-	isEqual(t, "b0t", cfg.Bar[0].Str)
-	isEqual(t, 99999999, cfg.Bar[0].Num)
-	isEqual(t, "b1t", cfg.Bar[1].Str)
-	isEqual(t, 212, cfg.Bar[1].Num)
-
-	isEqual(t, "bt", cfg.Baz.Str)
-	isEqual(t, 10, cfg.Baz.Num)
-}
-
-func TestIssue298ErrorNestedFieldRequiredNotSet(t *testing.T) {
-	type Test struct {
-		Str string `env:"STR,required"`
-		Num int    `env:"NUM"`
-	}
-	type ComplexConfig struct {
-		Foo *[]Test `envPrefix:"FOO"`
-	}
-
-	t.Setenv("FOO_0_NUM", "101")
-
-	cfg := ComplexConfig{}
-	err := Parse(&cfg)
-	isErrorWithMessage(t, err, `env: required environment variable "FOO_0_STR" is not set`)
-	isTrue(t, errors.Is(err, EnvVarIsNotSetError{}))
-=======
 func TestIssue317(t *testing.T) {
 	type TestConfig struct {
 		U1 *url.URL `env:"U1"`
@@ -2212,5 +2150,66 @@
 		isEqual(t, &url.URL{Scheme: "https", Host: "github.com", Path: "/caarlos0"}, cfg.URL)
 		isEqual(t, "", os.Getenv("URL"))
 	})
->>>>>>> 0de93839
+}
+
+func TestIssue298(t *testing.T) {
+	type Test struct {
+		Str string `env:"STR"`
+		Num int    `env:"NUM"`
+	}
+	type ComplexConfig struct {
+		Foo *[]Test `envPrefix:"FOO_"`
+		Bar []Test  `envPrefix:"BAR"`
+		Baz *Test
+	}
+
+	t.Setenv("FOO_0_STR", "f0t")
+	t.Setenv("FOO_0_NUM", "101")
+	t.Setenv("FOO_1_STR", "f1t")
+	t.Setenv("FOO_1_NUM", "111")
+
+	t.Setenv("BAR_0_STR", "b0t")
+	// t.Setenv("BAR_0_NUM", "202") // Not overridden
+	t.Setenv("BAR_1_STR", "b1t")
+	t.Setenv("BAR_1_NUM", "212")
+
+	t.Setenv("STR", "bt")
+	t.Setenv("NUM", "10")
+
+	sample := make([]Test, 1)
+	sample[0].Str = "overridden text"
+	sample[0].Num = 99999999
+	cfg := ComplexConfig{Bar: sample}
+
+	isNoErr(t, Parse(&cfg))
+
+	isEqual(t, "f0t", (*cfg.Foo)[0].Str)
+	isEqual(t, 101, (*cfg.Foo)[0].Num)
+	isEqual(t, "f1t", (*cfg.Foo)[1].Str)
+	isEqual(t, 111, (*cfg.Foo)[1].Num)
+
+	isEqual(t, "b0t", cfg.Bar[0].Str)
+	isEqual(t, 99999999, cfg.Bar[0].Num)
+	isEqual(t, "b1t", cfg.Bar[1].Str)
+	isEqual(t, 212, cfg.Bar[1].Num)
+
+	isEqual(t, "bt", cfg.Baz.Str)
+	isEqual(t, 10, cfg.Baz.Num)
+}
+
+func TestIssue298ErrorNestedFieldRequiredNotSet(t *testing.T) {
+	type Test struct {
+		Str string `env:"STR,required"`
+		Num int    `env:"NUM"`
+	}
+	type ComplexConfig struct {
+		Foo *[]Test `envPrefix:"FOO"`
+	}
+
+	t.Setenv("FOO_0_NUM", "101")
+
+	cfg := ComplexConfig{}
+	err := Parse(&cfg)
+	isErrorWithMessage(t, err, `env: required environment variable "FOO_0_STR" is not set`)
+	isTrue(t, errors.Is(err, EnvVarIsNotSetError{}))
 }