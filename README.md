# env

[![Build Status](https://img.shields.io/github/actions/workflow/status/caarlos0/env/build.yml?branch=main&style=for-the-badge)](https://github.com/caarlos0/env/actions?workflow=build)
[![Coverage Status](https://img.shields.io/codecov/c/gh/caarlos0/env.svg?logo=codecov&style=for-the-badge)](https://codecov.io/gh/caarlos0/env)
[![](http://img.shields.io/badge/godoc-reference-5272B4.svg?style=for-the-badge)](https://pkg.go.dev/github.com/caarlos0/env/v8)

A simple and zero-dependencies library to parse environment variables into
`struct`s.

## Example

Get the module with:

```sh
go get github.com/caarlos0/env/v8
```

The usage looks like this:

```go
package main

import (
	"fmt"
	"time"

	"github.com/caarlos0/env/v8"
)

type config struct {
	Home         string        `env:"HOME"`
	Port         int           `env:"PORT" envDefault:"3000"`
	Password     string        `env:"PASSWORD,unset"`
	IsProduction bool          `env:"PRODUCTION"`
	Hosts        []string      `env:"HOSTS" envSeparator:":"`
	Duration     time.Duration `env:"DURATION"`
	TempFolder   string        `env:"TEMP_FOLDER,expand" envDefault:"${HOME}/tmp"`
}

func main() {
	cfg := config{}
	if err := env.Parse(&cfg); err != nil {
		fmt.Printf("%+v\n", err)
	}

	fmt.Printf("%+v\n", cfg)
}
```

You can run it like this:

```sh
$ PRODUCTION=true HOSTS="host1:host2:host3" DURATION=1s go run main.go
{Home:/your/home Port:3000 IsProduction:true Hosts:[host1 host2 host3] Duration:1s}
```

## Caveats

> **Warning**
>
> **This is important!**

- _Unexported fields_ are **ignored**

## Supported types and defaults

Out of the box all built-in types are supported, plus a few others that
are commonly used.

Complete list:

- `string`
- `bool`
- `int`
- `int8`
- `int16`
- `int32`
- `int64`
- `uint`
- `uint8`
- `uint16`
- `uint32`
- `uint64`
- `float32`
- `float64`
- `time.Duration`
- `encoding.TextUnmarshaler`
- `url.URL`

Pointers, slices and slices of pointers, and maps of those types are also
supported.

You can also use/define a [custom parser func](#custom-parser-funcs) for any
other type you want.

You can also use custom keys and values in your maps, as long as you provide a
parser function for them.

If you set the `envDefault` tag for something, this value will be used in the
case of absence of it in the environment.

By default, slice types will split the environment value on `,`; you can change
this behavior by setting the `envSeparator` tag.

## Custom Parser Funcs

If you have a type that is not supported out of the box by the lib, you are able
to use (or define) and pass custom parsers (and their associated `reflect.Type`)
to the `env.ParseWithOptions()` function.

In addition to accepting a struct pointer (same as `Parse()`), this function
also accepts a `Options{}`, and you can set your custom parsers in the `FuncMap`
field.

If you add a custom parser for, say `Foo`, it will also be used to parse
`*Foo` and `[]Foo` types.

Check the examples in the [go doc](http://pkg.go.dev/github.com/caarlos0/env/v8)
for more info.

### A note about `TextUnmarshaler` and `time.Time`

Env supports by default anything that implements the `TextUnmarshaler` interface.
That includes things like `time.Time` for example.
The upside is that depending on the format you need, you don't need to change
anything.
The downside is that if you do need time in another format, you'll need to
create your own type.

Its fairly straightforward:

```go
type MyTime time.Time

func (t *MyTime) UnmarshalText(text []byte) error {
	tt, err := time.Parse("2006-01-02", string(text))
	*t = MyTime(tt)
	return err
}

type Config struct {
	SomeTime MyTime `env:"SOME_TIME"`
}
```

And then you can parse `Config` with `env.Parse`.

## Required fields

The `env` tag option `required` (e.g., `env:"tagKey,required"`) can be added to
ensure that some environment variable is set. In the example above, an error is
returned if the `config` struct is changed to:

```go
type config struct {
	SecretKey string `env:"SECRET_KEY,required"`
}
```

<<<<<<< HEAD
## Expand vars

If you set the `expand` option, environment variables (either in `${var}` or
`$var` format) in the string will be replaced according with the actual value
of the variable. For example:

```go
type config struct {
	SecretKey string `env:"SECRET_KEY,expand"`
}
```

This also works with `envDefault`.

=======
> **Warning**
>
> Note that being set is not the same as being empty.
> If the variable is set, but empty, the field will have its type's default
> value.
> This also means that custom parser funcs will not be invoked.
>>>>>>> 390412e4

## Not Empty fields

While `required` demands the environment variable to be set, it doesn't check
its value. If you want to make sure the environment is set and not empty, you
need to use the `notEmpty` tag option instead (`env:"SOME_ENV,notEmpty"`).

Example:

```go
type config struct {
	SecretKey string `env:"SECRET_KEY,notEmpty"`
}
```

## Unset environment variable after reading it

The `env` tag option `unset` (e.g., `env:"tagKey,unset"`) can be added
to ensure that some environment variable is unset after reading it.

Example:

```go
type config struct {
	SecretKey string `env:"SECRET_KEY,unset"`
}
```

## From file

The `env` tag option `file` (e.g., `env:"tagKey,file"`) can be added
in order to indicate that the value of the variable shall be loaded from a
file.
The path of that file is given by the environment variable associated with it:

```go
package main

import (
	"fmt"
	"time"
	"github.com/caarlos0/env/v8"
)

type config struct {
	Secret       string   `env:"SECRET,file"`
	Password     string   `env:"PASSWORD,file" envDefault:"/tmp/password"`
	Certificate  string   `env:"CERTIFICATE,file,expand" envDefault:"${CERTIFICATE_FILE}"`
}

func main() {
	cfg := config{}
	if err := env.Parse(&cfg); err != nil {
		fmt.Printf("%+v\n", err)
	}

	fmt.Printf("%+v\n", cfg)
}
```

```sh
$ echo qwerty > /tmp/secret
$ echo dvorak > /tmp/password
$ echo coleman > /tmp/certificate

$ SECRET=/tmp/secret  \
	CERTIFICATE_FILE=/tmp/certificate \
	go run main.go
{Secret:qwerty Password:dvorak Certificate:coleman}
```

## Options

### Use field names as environment variables by default

If you don't want to set the `env` tag on every field, you can use the
`UseFieldNameByDefault` option.

It will use the field name as environment variable name.

Here's an example:

```go
package main

import (
	"fmt"
	"log"

	"github.com/caarlos0/env/v8"
)

type Config struct {
	Username     string // will use $USERNAME
	Password     string // will use $PASSWORD
	UserFullName string // will use $USER_FULL_NAME
}

func main() {
	cfg := &Config{}
	opts := env.Options{UseFieldNameByDefault: true}

	// Load env vars.
	if err := env.ParseWithOptions(cfg, opts); err != nil {
		log.Fatal(err)
	}

	// Print the loaded data.
	fmt.Printf("%+v\n", cfg)
}
```

### Environment

By setting the `Options.Environment` map you can tell `Parse` to add those
`keys` and `values` as `env` vars before parsing is done.
These `envs` are stored in the map and never actually set by `os.Setenv`.
This option effectively makes `env` ignore the OS environment variables: only
the ones provided in the option are used.

This can make your testing scenarios a bit more clean and easy to handle.

```go
package main

import (
	"fmt"
	"log"

	"github.com/caarlos0/env/v8"
)

type Config struct {
	Password string `env:"PASSWORD"`
}

func main() {
	cfg := &Config{}
	opts := env.Options{Environment: map[string]string{
		"PASSWORD": "MY_PASSWORD",
	}}

	// Load env vars.
	if err := env.ParseWithOptions(cfg, opts); err != nil {
		log.Fatal(err)
	}

	// Print the loaded data.
	fmt.Printf("%+v\n", cfg)
}
```

### Changing default tag name

You can change what tag name to use for setting the env vars by setting the
`Options.TagName` variable.

For example

```go
package main

import (
	"fmt"
	"log"

	"github.com/caarlos0/env/v8"
)

type Config struct {
	Password string `json:"PASSWORD"`
}

func main() {
	cfg := &Config{}
	opts := env.Options{TagName: "json"}

	// Load env vars.
	if err := env.ParseWithOptions(cfg, opts); err != nil {
		log.Fatal(err)
	}

	// Print the loaded data.
	fmt.Printf("%+v\n", cfg)
}
```

### Prefixes

You can prefix sub-structs env tags, as well as a whole `env.Parse` call.

Here's an example flexing it a bit:

```go
package main

import (
	"fmt"
	"log"

	"github.com/caarlos0/env/v8"
)

type Config struct {
	Home string `env:"HOME"`
}

type ComplexConfig struct {
	Foo   Config `envPrefix:"FOO_"`
	Clean Config
	Bar   Config `envPrefix:"BAR_"`
	Blah  string `env:"BLAH"`
}

func main() {
	cfg := &ComplexConfig{}
	opts := env.Options{
		Prefix: "T_",
		Environment: map[string]string{
			"T_FOO_HOME": "/foo",
			"T_BAR_HOME": "/bar",
			"T_BLAH":     "blahhh",
			"T_HOME":     "/clean",
		},
	}

	// Load env vars.
	if err := env.ParseWithOptions(cfg, opts); err != nil {
		log.Fatal(err)
	}

	// Print the loaded data.
	fmt.Printf("%+v\n", cfg)
}
```

### On set hooks

You might want to listen to value sets and, for example, log something or do
some other kind of logic.
You can do this by passing a `OnSet` option:

```go
package main

import (
	"fmt"
	"log"

	"github.com/caarlos0/env/v8"
)

type Config struct {
	Username string `env:"USERNAME" envDefault:"admin"`
	Password string `env:"PASSWORD"`
}

func main() {
	cfg := &Config{}
	opts := env.Options{
		OnSet: func(tag string, value interface{}, isDefault bool) {
			fmt.Printf("Set %s to %v (default? %v)\n", tag, value, isDefault)
		},
	}

	// Load env vars.
	if err := env.ParseWithOptions(cfg, opts); err != nil {
		log.Fatal(err)
	}

	// Print the loaded data.
	fmt.Printf("%+v\n", cfg)
}
```

## Making all fields to required

You can make all fields that don't have a default value be required by setting
the `RequiredIfNoDef: true` in the `Options`.

For example

```go
package main

import (
	"fmt"
	"log"

	"github.com/caarlos0/env/v8"
)

type Config struct {
	Username string `env:"USERNAME" envDefault:"admin"`
	Password string `env:"PASSWORD"`
}

func main() {
	cfg := &Config{}
	opts := env.Options{RequiredIfNoDef: true}

	// Load env vars.
	if err := env.ParseWithOptions(cfg, opts); err != nil {
		log.Fatal(err)
	}

	// Print the loaded data.
	fmt.Printf("%+v\n", cfg)
}
```

## Defaults from code

You may define default value also in code, by initialising the config data
before it's filled by `env.Parse`.
Default values defined as struct tags will overwrite existing values during
Parse.

```go
package main

import (
	"fmt"
	"log"

	"github.com/caarlos0/env/v8"
)

type Config struct {
	Username string `env:"USERNAME" envDefault:"admin"`
	Password string `env:"PASSWORD"`
}

func main() {
	var cfg = Config{
		Username: "test",
		Password: "123456",
	}

	if err := env.Parse(&cfg); err != nil {
		fmt.Println("failed:", err)
	}

	fmt.Printf("%+v", cfg)  // {Username:admin Password:123456}
}
```

## Error handling

You can handle the errors the library throws like so:

```go
package main

import (
	"fmt"
	"log"

	"github.com/caarlos0/env/v8"
)

type Config struct {
	Username string `env:"USERNAME" envDefault:"admin"`
	Password string `env:"PASSWORD"`
}

func main() {
	var cfg Config
	err := env.Parse(&cfg)
	if e, ok := err.(*env.AggregateError); ok {
		for _, er := range e.Errors {
			switch v := er.(type) {
			case env.ParseError:
				// handle it
			case env.NotStructPtrError:
				// handle it
			case env.NoParserError:
				// handle it
			case env.NoSupportedTagOptionError:
				// handle it
			default:
				fmt.Printf("Unknown error type %v", v)
			}
		}
	}

	fmt.Printf("%+v", cfg)  // {Username:admin Password:123456}
}
```

> **Info**
>
> If you want to check if an specific error is in the chain, you can also use
> `errors.Is()`.

## Stargazers over time

[![Stargazers over time](https://starchart.cc/caarlos0/env.svg)](https://starchart.cc/caarlos0/env)<|MERGE_RESOLUTION|>--- conflicted
+++ resolved
@@ -157,29 +157,26 @@
 }
 ```
 
-<<<<<<< HEAD
-## Expand vars
-
-If you set the `expand` option, environment variables (either in `${var}` or
-`$var` format) in the string will be replaced according with the actual value
-of the variable. For example:
-
-```go
-type config struct {
-	SecretKey string `env:"SECRET_KEY,expand"`
-}
-```
-
-This also works with `envDefault`.
-
-=======
 > **Warning**
 >
 > Note that being set is not the same as being empty.
 > If the variable is set, but empty, the field will have its type's default
 > value.
 > This also means that custom parser funcs will not be invoked.
->>>>>>> 390412e4
+
+## Expand vars
+
+If you set the `expand` option, environment variables (either in `${var}` or
+`$var` format) in the string will be replaced according with the actual value
+of the variable. For example:
+
+```go
+type config struct {
+	SecretKey string `env:"SECRET_KEY,expand"`
+}
+```
+
+This also works with `envDefault`.
 
 ## Not Empty fields
 
