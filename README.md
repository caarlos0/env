--- conflicted
+++ resolved
@@ -290,19 +290,12 @@
 }
 ```
 
-<<<<<<< HEAD
+
 ### On set hooks
 
 You might want to listen to value sets and, for example, log something or do some other kind of logic.
 You can do this by passing a `OnSet` option:
 
-=======
-## Making all fields to required
-
-You can make all fields that don't have a default value be required by setting the `RequiredIfNoDef: true` in the `Options`.
-
-For example
->>>>>>> ed139cd8
 ```go
 package main
 
@@ -314,26 +307,17 @@
 )
 
 type Config struct {
-<<<<<<< HEAD
 	Username string `env:"USERNAME" envDefault:"admin"`
 	Password string `env:"PASSWORD"`
-=======
-	Username string `env:"USERNAME" envDefault:"admin"` // not required
-	Password string `env:"PASSWORD"`                    // required
->>>>>>> ed139cd8
 }
 
 func main() {
 	cfg := &Config{}
-<<<<<<< HEAD
 	opts := &env.Options{
 		OnSet: func(tag string, value interface{}, isDefault bool) {
 			fmt.Printf("Set %s to %v (default? %v)\n", tag, value, isDefault)
 		},
 	}
-=======
-	opts := &env.Options{RequiredIfNoDef: true}
->>>>>>> ed139cd8
 
 	// Load env vars.
 	if err := env.Parse(cfg, opts); err != nil {
@@ -345,6 +329,41 @@
 }
 ```
 
+## Making all fields to required
+
+You can make all fields that don't have a default value be required by setting the `RequiredIfNoDef: true` in the `Options`.
+
+For example
+
+```go
+package main
+
+import (
+	"fmt"
+	"log"
+
+	"github.com/caarlos0/env/v6"
+)
+
+type Config struct {
+	Username string `env:"USERNAME" envDefault:"admin"`
+	Password string `env:"PASSWORD"`
+}
+
+func main() {
+	cfg := &Config{}
+	opts := &env.Options{RequiredIfNoDef: true}
+
+	// Load env vars.
+	if err := env.Parse(cfg, opts); err != nil {
+		log.Fatal(err)
+	}
+
+	// Print the loaded data.
+	fmt.Printf("%+v\n", cfg.envData)
+}
+```
+
 ## Stargazers over time
 
 [![Stargazers over time](https://starchart.cc/caarlos0/env.svg)](https://starchart.cc/caarlos0/env)