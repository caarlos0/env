--- conflicted
+++ resolved
@@ -135,28 +135,12 @@
 ## From file
 
 The `env` tag option `file` (e.g., `env:"tagKey,file"`) can be added
-<<<<<<< HEAD
-to in order to indicate that the value of the variable shall be loaded from a file. The path of that file is given 
-=======
 to in order to indicate that the value of the variable shall be loaded from a file. The path of that file is given
->>>>>>> af374f80
 by the environment variable associated with it
 Example below
 
 ```go
 package main
-<<<<<<< HEAD
-import (
-    "fmt"
-    "time"
-    "github.com/caarlos0/env"
-)
-type config struct {
-    Secret       string   `env:"SECRET,file"`
-    Password     string   `env:"PASSWORD,file" envDefault:"/tmp/password"`
-    Certificate  string   `env:"CERTIFICATE,file" envDefault:"${CERTIFICATE_FILE}" envExpand:"true"`
-}
-=======
 
 import (
 	"fmt"
@@ -170,7 +154,6 @@
 	Certificate  string   `env:"CERTIFICATE,file" envDefault:"${CERTIFICATE_FILE}" envExpand:"true"`
 }
 
->>>>>>> af374f80
 func main() {
 	cfg := config{}
 	if err := env.Parse(&cfg); err != nil {
@@ -185,17 +168,10 @@
 $ echo qwerty > /tmp/secret
 $ echo dvorak > /tmp/password
 $ echo coleman > /tmp/certificate
-<<<<<<< HEAD
- 
-$ SECRET=/tmp/secret  \
-  CERTIFICATE_FILE=/tmp/certificate \
-  go run main.go
-=======
 
 $ SECRET=/tmp/secret  \
 	CERTIFICATE_FILE=/tmp/certificate \
 	go run main.go
->>>>>>> af374f80
 {Secret:qwerty Password:dvorak Certificate:coleman}
 ```
 
