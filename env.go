package env

import (
	"encoding"
	"errors"
	"fmt"
	"io/ioutil"
	"net/url"
	"os"
	"reflect"
	"strconv"
	"strings"
	"time"
)

// nolint: gochecknoglobals
var (
	// ErrNotAStructPtr is returned if you pass something that is not a pointer to a
	// Struct to Parse.
	ErrNotAStructPtr = errors.New("env: expected a pointer to a Struct")

	defaultBuiltInParsers = map[reflect.Kind]ParserFunc{
		reflect.Bool: func(v string) (interface{}, error) {
			return strconv.ParseBool(v)
		},
		reflect.String: func(v string) (interface{}, error) {
			return v, nil
		},
		reflect.Int: func(v string) (interface{}, error) {
			i, err := strconv.ParseInt(v, 10, 32)
			return int(i), err
		},
		reflect.Int16: func(v string) (interface{}, error) {
			i, err := strconv.ParseInt(v, 10, 16)
			return int16(i), err
		},
		reflect.Int32: func(v string) (interface{}, error) {
			i, err := strconv.ParseInt(v, 10, 32)
			return int32(i), err
		},
		reflect.Int64: func(v string) (interface{}, error) {
			return strconv.ParseInt(v, 10, 64)
		},
		reflect.Int8: func(v string) (interface{}, error) {
			i, err := strconv.ParseInt(v, 10, 8)
			return int8(i), err
		},
		reflect.Uint: func(v string) (interface{}, error) {
			i, err := strconv.ParseUint(v, 10, 32)
			return uint(i), err
		},
		reflect.Uint16: func(v string) (interface{}, error) {
			i, err := strconv.ParseUint(v, 10, 16)
			return uint16(i), err
		},
		reflect.Uint32: func(v string) (interface{}, error) {
			i, err := strconv.ParseUint(v, 10, 32)
			return uint32(i), err
		},
		reflect.Uint64: func(v string) (interface{}, error) {
			i, err := strconv.ParseUint(v, 10, 64)
			return i, err
		},
		reflect.Uint8: func(v string) (interface{}, error) {
			i, err := strconv.ParseUint(v, 10, 8)
			return uint8(i), err
		},
		reflect.Float64: func(v string) (interface{}, error) {
			return strconv.ParseFloat(v, 64)
		},
		reflect.Float32: func(v string) (interface{}, error) {
			f, err := strconv.ParseFloat(v, 32)
			return float32(f), err
		},
	}

	defaultTypeParsers = map[reflect.Type]ParserFunc{
		reflect.TypeOf(url.URL{}): func(v string) (interface{}, error) {
			u, err := url.Parse(v)
			if err != nil {
				return nil, fmt.Errorf("unable to parse URL: %v", err)
			}
			return *u, nil
		},
		reflect.TypeOf(time.Nanosecond): func(v string) (interface{}, error) {
			s, err := time.ParseDuration(v)
			if err != nil {
				return nil, fmt.Errorf("unable to parse duration: %v", err)
			}
			return s, err
		},
	}
)

// ParserFunc defines the signature of a function that can be used within `CustomParsers`.
type ParserFunc func(v string) (interface{}, error)

// Options for the parser.
type Options struct {
	// Environment keys and values that will be accessible for the service.
	Environment map[string]string
	// TagName specifies another tagname to use rather than the default env.
	TagName string

	// Sets to true if we have already configured once.
	configured bool
}

// configure will do the basic configurations and defaults.
func configure(opts []Options) []Options {
	// If we have already configured the first item
	// of options will have been configured set to true.
	if len(opts) > 0 && opts[0].configured {
		return opts
	}

	// Created options with defaults.
	opt := Options{
		TagName:     "env",
		Environment: toMap(os.Environ()),
		configured:  true,
	}

	// Loop over all opts structs and set
	// to opt if value is not default/empty.
	for _, item := range opts {
		if item.Environment != nil {
			opt.Environment = item.Environment
		}
		if item.TagName != "" {
			opt.TagName = item.TagName
		}
	}

	return []Options{opt}
}

// getTagName returns the tag name.
func getTagName(opts []Options) string {
	return opts[0].TagName
}

// getEnvironment returns the environment map.
func getEnvironment(opts []Options) map[string]string {
	return opts[0].Environment
}

// Parse parses a struct containing `env` tags and loads its values from
// environment variables.
func Parse(v interface{}, opts ...Options) error {
	return ParseWithFuncs(v, map[reflect.Type]ParserFunc{}, opts...)
}

// ParseWithFuncs is the same as `Parse` except it also allows the user to pass
// in custom parsers.
func ParseWithFuncs(v interface{}, funcMap map[reflect.Type]ParserFunc, opts ...Options) error {
	opts = configure(opts)

	ptrRef := reflect.ValueOf(v)
	if ptrRef.Kind() != reflect.Ptr {
		return ErrNotAStructPtr
	}
	ref := ptrRef.Elem()
	if ref.Kind() != reflect.Struct {
		return ErrNotAStructPtr
	}
	parsers := defaultTypeParsers
	for k, v := range funcMap {
		parsers[k] = v
	}

	return doParse(ref, parsers, opts)
}

func doParse(ref reflect.Value, funcMap map[reflect.Type]ParserFunc, opts []Options) error {
	refType := ref.Type()

	for i := 0; i < refType.NumField(); i++ {
		refField := ref.Field(i)
		if !refField.CanSet() {
			continue
		}
		if reflect.Ptr == refField.Kind() && !refField.IsNil() {
			err := ParseWithFuncs(refField.Interface(), funcMap, opts...)
			if err != nil {
				return err
			}
			continue
		}
		if reflect.Struct == refField.Kind() && refField.CanAddr() && refField.Type().Name() == "" {
			err := Parse(refField.Addr().Interface(), opts...)
			if err != nil {
				return err
			}
			continue
		}
		refTypeField := refType.Field(i)
		value, err := get(refTypeField, opts)
		if err != nil {
			return err
		}
		if value == "" {
			if reflect.Struct == refField.Kind() {
				if err := doParse(refField, funcMap, opts); err != nil {
					return err
				}
			}
			continue
		}
		if err := set(refField, refTypeField, value, funcMap); err != nil {
			return err
		}
	}
	return nil
}

func get(field reflect.StructField, opts []Options) (val string, err error) {
	var required bool
	var exists bool
	var loadFile bool
<<<<<<< HEAD
	var expand = strings.EqualFold(field.Tag.Get("envExpand"), "true")
	var unset = strings.EqualFold(field.Tag.Get("envUnset"), "true")
=======
	expand := strings.EqualFold(field.Tag.Get("envExpand"), "true")
>>>>>>> 0397ad7f

	key, tags := parseKeyForOption(field.Tag.Get(getTagName(opts)))

	for _, tag := range tags {
		switch tag {
		case "":
			break
		case "file":
			loadFile = true
		case "required":
			required = true
		default:
			return "", fmt.Errorf("env: tag option %q not supported", tag)
		}
	}

	defaultValue, defExists := field.Tag.Lookup("envDefault")
	val, exists = getOr(key, defaultValue, defExists, getEnvironment(opts))

	if expand {
		val = os.ExpandEnv(val)
	}

	if unset {
		defer os.Unsetenv(key)
	}

	if required && !exists {
		return "", fmt.Errorf(`env: required environment variable %q is not set`, key)
	}

	if loadFile && val != "" {
		filename := val
		val, err = getFromFile(filename)
		if err != nil {
			return "", fmt.Errorf(`env: could not load content of file "%s" from variable %s: %v`, filename, key, err)
		}
	}

	return val, err
}

// split the env tag's key into the expected key and desired option, if any.
func parseKeyForOption(key string) (string, []string) {
	opts := strings.Split(key, ",")
	return opts[0], opts[1:]
}

func getFromFile(filename string) (value string, err error) {
	b, err := ioutil.ReadFile(filename)
	return string(b), err
}

func getOr(key, defaultValue string, defExists bool, envs map[string]string) (value string, exists bool) {
	value, exists = envs[key]
	switch {
	case (!exists || key == "") && defExists:
		return defaultValue, true
	case !exists:
		return "", false
	}

	return value, true
}

func set(field reflect.Value, sf reflect.StructField, value string, funcMap map[reflect.Type]ParserFunc) error {
	tm := asTextUnmarshaler(field)
	if tm != nil {
		if err := tm.UnmarshalText([]byte(value)); err != nil {
			return newParseError(sf, err)
		}
		return nil
	}

	typee := sf.Type
	fieldee := field
	if typee.Kind() == reflect.Ptr {
		typee = typee.Elem()
		fieldee = field.Elem()
	}

	parserFunc, ok := funcMap[typee]
	if ok {
		val, err := parserFunc(value)
		if err != nil {
			return newParseError(sf, err)
		}

		fieldee.Set(reflect.ValueOf(val))
		return nil
	}

	parserFunc, ok = defaultBuiltInParsers[typee.Kind()]
	if ok {
		val, err := parserFunc(value)
		if err != nil {
			return newParseError(sf, err)
		}

		fieldee.Set(reflect.ValueOf(val).Convert(typee))
		return nil
	}

	if field.Kind() == reflect.Slice {
		return handleSlice(field, value, sf, funcMap)
	}

	return newNoParserError(sf)
}

func handleSlice(field reflect.Value, value string, sf reflect.StructField, funcMap map[reflect.Type]ParserFunc) error {
	separator := sf.Tag.Get("envSeparator")
	if separator == "" {
		separator = ","
	}
	parts := strings.Split(value, separator)

	typee := sf.Type.Elem()
	if typee.Kind() == reflect.Ptr {
		typee = typee.Elem()
	}

	if _, ok := reflect.New(typee).Interface().(encoding.TextUnmarshaler); ok {
		return parseTextUnmarshalers(field, parts, sf)
	}

	parserFunc, ok := funcMap[typee]
	if !ok {
		parserFunc, ok = defaultBuiltInParsers[typee.Kind()]
		if !ok {
			return newNoParserError(sf)
		}
	}

	result := reflect.MakeSlice(sf.Type, 0, len(parts))
	for _, part := range parts {
		r, err := parserFunc(part)
		if err != nil {
			return newParseError(sf, err)
		}
		v := reflect.ValueOf(r).Convert(typee)
		if sf.Type.Elem().Kind() == reflect.Ptr {
			v = reflect.New(typee)
			v.Elem().Set(reflect.ValueOf(r).Convert(typee))
		}
		result = reflect.Append(result, v)
	}
	field.Set(result)
	return nil
}

func asTextUnmarshaler(field reflect.Value) encoding.TextUnmarshaler {
	if reflect.Ptr == field.Kind() {
		if field.IsNil() {
			field.Set(reflect.New(field.Type().Elem()))
		}
	} else if field.CanAddr() {
		field = field.Addr()
	}

	tm, ok := field.Interface().(encoding.TextUnmarshaler)
	if !ok {
		return nil
	}
	return tm
}

func parseTextUnmarshalers(field reflect.Value, data []string, sf reflect.StructField) error {
	s := len(data)
	elemType := field.Type().Elem()
	slice := reflect.MakeSlice(reflect.SliceOf(elemType), s, s)
	for i, v := range data {
		sv := slice.Index(i)
		kind := sv.Kind()
		if kind == reflect.Ptr {
			sv = reflect.New(elemType.Elem())
		} else {
			sv = sv.Addr()
		}
		tm := sv.Interface().(encoding.TextUnmarshaler)
		if err := tm.UnmarshalText([]byte(v)); err != nil {
			return newParseError(sf, err)
		}
		if kind == reflect.Ptr {
			slice.Index(i).Set(sv)
		}
	}

	field.Set(slice)

	return nil
}

func newParseError(sf reflect.StructField, err error) error {
	if err == nil {
		return nil
	}
	return parseError{
		sf:  sf,
		err: err,
	}
}

type parseError struct {
	sf  reflect.StructField
	err error
}

func (e parseError) Error() string {
	return fmt.Sprintf(`env: parse error on field "%s" of type "%s": %v`, e.sf.Name, e.sf.Type, e.err)
}

func newNoParserError(sf reflect.StructField) error {
	return fmt.Errorf(`env: no parser found for field "%s" of type "%s"`, sf.Name, sf.Type)
}<|MERGE_RESOLUTION|>--- conflicted
+++ resolved
@@ -218,12 +218,8 @@
 	var required bool
 	var exists bool
 	var loadFile bool
-<<<<<<< HEAD
-	var expand = strings.EqualFold(field.Tag.Get("envExpand"), "true")
-	var unset = strings.EqualFold(field.Tag.Get("envUnset"), "true")
-=======
 	expand := strings.EqualFold(field.Tag.Get("envExpand"), "true")
->>>>>>> 0397ad7f
+	unset := strings.EqualFold(field.Tag.Get("envUnset"), "true")
 
 	key, tags := parseKeyForOption(field.Tag.Get(getTagName(opts)))
 
