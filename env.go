--- conflicted
+++ resolved
@@ -234,11 +234,9 @@
 	var loadFile bool
 	var unset bool
 	var notEmpty bool
-<<<<<<< HEAD
-=======
+
 	required := opts[0].RequiredIfNoDef
 	expand := strings.EqualFold(field.Tag.Get("envExpand"), "true")
->>>>>>> ed139cd8
 
 	key, tags := parseKeyForOption(field.Tag.Get(getTagName(opts)))
 
